/***********************************************************************************************************************
 *
 * Copyright (C) 2010 by the Stratosphere project (http://stratosphere.eu)
 *
 * Licensed under the Apache License, Version 2.0 (the "License"); you may not use this file except in compliance with
 * the License. You may obtain a copy of the License at
 *
 *     http://www.apache.org/licenses/LICENSE-2.0
 *
 * Unless required by applicable law or agreed to in writing, software distributed under the License is distributed on
 * an "AS IS" BASIS, WITHOUT WARRANTIES OR CONDITIONS OF ANY KIND, either express or implied. See the License for the
 * specific language governing permissions and limitations under the License.
 *
 **********************************************************************************************************************/

package eu.stratosphere.pact.runtime.task;

import java.io.BufferedWriter;
import java.io.File;
import java.io.FileWriter;
import java.io.IOException;
import java.util.ArrayList;
import java.util.HashMap;
import java.util.HashSet;
import java.util.List;

import junit.framework.Assert;

import org.junit.After;
import org.junit.Test;

import eu.stratosphere.pact.common.io.DelimitedInputFormat;
import eu.stratosphere.pact.common.type.PactRecord;
import eu.stratosphere.pact.common.type.base.PactInteger;
import eu.stratosphere.pact.common.util.MutableObjectIterator;
import eu.stratosphere.pact.runtime.test.util.NirvanaOutputList;
import eu.stratosphere.pact.runtime.test.util.RegularlyGeneratedInputGenerator;
import eu.stratosphere.pact.runtime.test.util.TaskCancelThread;
import eu.stratosphere.pact.runtime.test.util.TaskTestBase;

@SuppressWarnings("javadoc")
public class DataSourceTaskTest extends TaskTestBase {
	
	private List<PactRecord> outList;
	
	private String tempTestPath = System.getProperty("java.io.tmpdir")+"/dst_test";
	
	@After
	public void cleanUp() {
		File tempTestFile = new File(this.tempTestPath);
		if(tempTestFile.exists()) {
			tempTestFile.delete();
		}
	}

	
	@Test
	public void testDataSourceTask() {

		int keyCnt = 100;
		int valCnt = 20;
		
<<<<<<< HEAD
		outList = new ArrayList<PactRecord>();
=======
		this.outList = new ArrayList<PactRecord>();
>>>>>>> 302fb446
		
		try {
			InputFilePreparator.prepareInputFile(new RegularlyGeneratedInputGenerator(keyCnt, valCnt, false), 
				this.tempTestPath, true);
		} catch (IOException e1) {
			Assert.fail("Unable to set-up test input file");
		}
		
		super.initEnvironment(1);
		super.addOutput(this.outList);
		
		DataSourceTask testTask = new DataSourceTask();
		
		super.registerFileInputTask(testTask, MockInputFormat.class, "file://"+this.tempTestPath, "\n");
		
		try {
			testTask.invoke();
		} catch (Exception e) {
			System.err.println(e);
			Assert.fail("Invoke method caused exception.");
		}
		
		Assert.assertTrue("Invalid output size. Expected: "+(keyCnt*valCnt)+" Actual: "+this.outList.size(),
			this.outList.size() == keyCnt * valCnt);
		
		HashMap<Integer,HashSet<Integer>> keyValueCountMap = new HashMap<Integer, HashSet<Integer>>(keyCnt);
		
<<<<<<< HEAD
		for (PactRecord kvp : outList) {
=======
		for (PactRecord kvp : this.outList) {
>>>>>>> 302fb446
			
			int key = kvp.getField(0, PactInteger.class).getValue();
			int val = kvp.getField(1, PactInteger.class).getValue();
			
			if(!keyValueCountMap.containsKey(key)) {
				keyValueCountMap.put(key,new HashSet<Integer>());
			}
			keyValueCountMap.get(key).add(val);
			
		}
		
		Assert.assertTrue("Invalid key count in out file. Expected: "+keyCnt+" Actual: "+keyValueCountMap.keySet().size(),
			keyValueCountMap.keySet().size() == keyCnt);
		
		for(Integer mapKey : keyValueCountMap.keySet()) {
			Assert.assertTrue("Invalid value count for key: "+mapKey+". Expected: "+valCnt+" Actual: "+keyValueCountMap.get(mapKey).size(),
				keyValueCountMap.get(mapKey).size() == valCnt);
		}
		
	}
	
	@Test
	public void testFailingDataSourceTask() {

		int keyCnt = 20;
		int valCnt = 10;
		
		this.outList = new NirvanaOutputList();
		
		try {
			InputFilePreparator.prepareInputFile(new RegularlyGeneratedInputGenerator(keyCnt, valCnt, false), 
				this.tempTestPath, false);
		} catch (IOException e1) {
			Assert.fail("Unable to set-up test input file");
		}
		
		super.initEnvironment(1);
		super.addOutput(this.outList);
		
		DataSourceTask testTask = new DataSourceTask();

		
		super.registerFileInputTask(testTask, MockFailingInputFormat.class, "file://"+this.tempTestPath, "\n");
		
		boolean stubFailed = false;
		
		try {
			testTask.invoke();
		} catch (Exception e) {
			stubFailed = true;
		}
		
		Assert.assertTrue("Stub exception was not forwarded.", stubFailed);
		
		// assert that temp file was created
		File tempTestFile = new File(this.tempTestPath);
		Assert.assertTrue("Temp output file does not exist",tempTestFile.exists());
		
	}
	
	@Test
	public void testCancelDataSourceTask() {
		
		int keyCnt = 20;
		int valCnt = 4;
		
		super.initEnvironment(1);
		super.addOutput(new NirvanaOutputList());
		
		try {
			InputFilePreparator.prepareInputFile(new RegularlyGeneratedInputGenerator(keyCnt, valCnt, false), 
				this.tempTestPath, false);
		} catch (IOException e1) {
			Assert.fail("Unable to set-up test input file");
		}
		
		final DataSourceTask testTask = new DataSourceTask();
		
		super.registerFileInputTask(testTask, MockDelayingInputFormat.class,  "file://"+this.tempTestPath, "\n");
		
		Thread taskRunner = new Thread() {
			@Override
			public void run() {
				try {
					testTask.invoke();
				} catch (Exception ie) {
					ie.printStackTrace();
					Assert.fail("Task threw exception although it was properly canceled");
				}
			}
		};
		taskRunner.start();
		
		TaskCancelThread tct = new TaskCancelThread(1, taskRunner, testTask);
		tct.start();
		
		try {
			tct.join();
			taskRunner.join();		
		} catch(InterruptedException ie) {
			Assert.fail("Joining threads failed");
		}
		
		// assert that temp file was created
		File tempTestFile = new File(this.tempTestPath);
		Assert.assertTrue("Temp output file does not exist",tempTestFile.exists());
				
	}

	
	private static class InputFilePreparator
	{
		public static void prepareInputFile(MutableObjectIterator<PactRecord> inIt, String inputFilePath, boolean insertInvalidData)
		throws IOException
		{
			FileWriter fw = new FileWriter(inputFilePath);
			BufferedWriter bw = new BufferedWriter(fw);
			
			if (insertInvalidData)
				bw.write("####_I_AM_INVALID_########\n");
			
			PactRecord rec = new PactRecord();
			while (inIt.next(rec)) {
				PactInteger key = rec.getField(0, PactInteger.class);
				PactInteger value = rec.getField(1, PactInteger.class);
				
				bw.write(key.getValue() + "_" + value.getValue() + "\n");
			}
			if (insertInvalidData)
				bw.write("####_I_AM_INVALID_########\n");
			
			bw.flush();
			bw.close();
		}
	}
	
	public static class MockInputFormat extends DelimitedInputFormat
	{
		private final PactInteger key = new PactInteger();
		private final PactInteger value = new PactInteger();
		
		@Override
		public boolean readRecord(PactRecord target, byte[] record, int numBytes) {
			
			String line = new String(record);
			
			try {
				this.key.setValue(Integer.parseInt(line.substring(0,line.indexOf("_"))));
				this.value.setValue(Integer.parseInt(line.substring(line.indexOf("_")+1,line.length())));
			}
			catch(RuntimeException re) {
				return false;
			}
			
<<<<<<< HEAD
			target.setField(0, key);
			target.setField(1, value);
=======
			target.setField(0, this.key);
			target.setField(1, this.value);
>>>>>>> 302fb446
			return true;
		}
	}
	
	public static class MockDelayingInputFormat extends DelimitedInputFormat
	{
		private final PactInteger key = new PactInteger();
		private final PactInteger value = new PactInteger();
		
		@Override
		public boolean readRecord(PactRecord target, byte[] record, int numBytes) {
			try {
				Thread.sleep(100);
			}
			catch (InterruptedException e) {
				return false;
			}
			
			String line = new String(record);
			
			try {
				this.key.setValue(Integer.parseInt(line.substring(0,line.indexOf("_"))));
				this.value.setValue(Integer.parseInt(line.substring(line.indexOf("_")+1,line.length())));
			}
			catch(RuntimeException re) {
				return false;
			}
			
<<<<<<< HEAD
			target.setField(0, key);
			target.setField(1, value);
=======
			target.setField(0, this.key);
			target.setField(1, this.value);
>>>>>>> 302fb446
			return true;
		}
		
	}
	
	public static class MockFailingInputFormat extends DelimitedInputFormat {
		private final PactInteger key = new PactInteger();
		private final PactInteger value = new PactInteger();
		
		private int cnt = 0;
		
		@Override
		public boolean readRecord(PactRecord target, byte[] record, int numBytes) {
			
<<<<<<< HEAD
			if (cnt == 10) {
=======
			if(this.cnt == 10) {
>>>>>>> 302fb446
				throw new RuntimeException();
			}
			
			this.cnt++;
			
			String line = new String(record);
			
			try {
				this.key.setValue(Integer.parseInt(line.substring(0,line.indexOf("_"))));
				this.value.setValue(Integer.parseInt(line.substring(line.indexOf("_")+1,line.length())));
			}
			catch(RuntimeException re) {
				return false;
			}
			
<<<<<<< HEAD
			target.setField(0, key);
			target.setField(1, value);
=======
			target.setField(0, this.key);
			target.setField(1, this.value);
>>>>>>> 302fb446
			return true;
		}
	}
}<|MERGE_RESOLUTION|>--- conflicted
+++ resolved
@@ -60,11 +60,7 @@
 		int keyCnt = 100;
 		int valCnt = 20;
 		
-<<<<<<< HEAD
-		outList = new ArrayList<PactRecord>();
-=======
 		this.outList = new ArrayList<PactRecord>();
->>>>>>> 302fb446
 		
 		try {
 			InputFilePreparator.prepareInputFile(new RegularlyGeneratedInputGenerator(keyCnt, valCnt, false), 
@@ -92,11 +88,7 @@
 		
 		HashMap<Integer,HashSet<Integer>> keyValueCountMap = new HashMap<Integer, HashSet<Integer>>(keyCnt);
 		
-<<<<<<< HEAD
-		for (PactRecord kvp : outList) {
-=======
 		for (PactRecord kvp : this.outList) {
->>>>>>> 302fb446
 			
 			int key = kvp.getField(0, PactInteger.class).getValue();
 			int val = kvp.getField(1, PactInteger.class).getValue();
@@ -251,13 +243,8 @@
 				return false;
 			}
 			
-<<<<<<< HEAD
-			target.setField(0, key);
-			target.setField(1, value);
-=======
 			target.setField(0, this.key);
 			target.setField(1, this.value);
->>>>>>> 302fb446
 			return true;
 		}
 	}
@@ -286,13 +273,8 @@
 				return false;
 			}
 			
-<<<<<<< HEAD
-			target.setField(0, key);
-			target.setField(1, value);
-=======
 			target.setField(0, this.key);
 			target.setField(1, this.value);
->>>>>>> 302fb446
 			return true;
 		}
 		
@@ -307,11 +289,7 @@
 		@Override
 		public boolean readRecord(PactRecord target, byte[] record, int numBytes) {
 			
-<<<<<<< HEAD
-			if (cnt == 10) {
-=======
 			if(this.cnt == 10) {
->>>>>>> 302fb446
 				throw new RuntimeException();
 			}
 			
@@ -327,13 +305,8 @@
 				return false;
 			}
 			
-<<<<<<< HEAD
-			target.setField(0, key);
-			target.setField(1, value);
-=======
 			target.setField(0, this.key);
 			target.setField(1, this.value);
->>>>>>> 302fb446
 			return true;
 		}
 	}
