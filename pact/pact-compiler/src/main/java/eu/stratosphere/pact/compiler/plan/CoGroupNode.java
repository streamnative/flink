/***********************************************************************************************************************
 *
 * Copyright (C) 2010 by the Stratosphere project (http://stratosphere.eu)
 *
 * Licensed under the Apache License, Version 2.0 (the "License"); you may not use this file except in compliance with
 * the License. You may obtain a copy of the License at
 *
 *     http://www.apache.org/licenses/LICENSE-2.0
 *
 * Unless required by applicable law or agreed to in writing, software distributed under the License is distributed on
 * an "AS IS" BASIS, WITHOUT WARRANTIES OR CONDITIONS OF ANY KIND, either express or implied. See the License for the
 * specific language governing permissions and limitations under the License.
 *
 **********************************************************************************************************************/

package eu.stratosphere.pact.compiler.plan;

import java.util.List;
import java.util.Map;

import eu.stratosphere.nephele.configuration.Configuration;
import eu.stratosphere.pact.common.contract.CoGroupContract;
import eu.stratosphere.pact.common.contract.Contract;
import eu.stratosphere.pact.common.contract.Order;
import eu.stratosphere.pact.compiler.CompilerException;
import eu.stratosphere.pact.compiler.DataStatistics;
import eu.stratosphere.pact.compiler.GlobalProperties;
import eu.stratosphere.pact.compiler.LocalProperties;
import eu.stratosphere.pact.compiler.PactCompiler;
import eu.stratosphere.pact.compiler.PartitionProperty;
import eu.stratosphere.pact.compiler.costs.CostEstimator;
import eu.stratosphere.pact.runtime.task.util.OutputEmitter.ShipStrategy;
import eu.stratosphere.pact.runtime.task.util.TaskConfig.LocalStrategy;

/**
 * The Optimizer representation of a <i>CoGroup</i> contract node.
 * 
 * @author Stephan Ewen (stephan.ewen@tu-berlin.de)
 */
public class CoGroupNode extends TwoInputNode {

	/**
	 * Creates a new CoGroupNode for the given contract.
	 * 
	 * @param pactContract
	 *        The CoGroup contract object.
	 */
	public CoGroupNode(CoGroupContract pactContract) {
		super(pactContract);
		
		// see if an internal hint dictates the strategy to use
		Configuration conf = getPactContract().getParameters();
		String localStrategy = conf.getString(PactCompiler.HINT_LOCAL_STRATEGY, null);

		if (localStrategy != null) {
			if (PactCompiler.HINT_LOCAL_STRATEGY_SORT_BOTH_MERGE.equals(localStrategy)) {
				setLocalStrategy(LocalStrategy.SORT_BOTH_MERGE);
			} else if (PactCompiler.HINT_LOCAL_STRATEGY_SORT_FIRST_MERGE.equals(localStrategy)) {
				setLocalStrategy(LocalStrategy.SORT_FIRST_MERGE);
			} else if (PactCompiler.HINT_LOCAL_STRATEGY_SORT_SECOND_MERGE.equals(localStrategy)) {
				setLocalStrategy(LocalStrategy.SORT_SECOND_MERGE);
			} else if (PactCompiler.HINT_LOCAL_STRATEGY_MERGE.equals(localStrategy)) {
				setLocalStrategy(LocalStrategy.MERGE);
			} else {
				throw new CompilerException("Invalid local strategy hint for match contract: " + localStrategy);
			}
		} else {
			setLocalStrategy(LocalStrategy.NONE);
		}
	}

	/**
	 * Copy constructor to create a copy of a node with different predecessors. The predecessors
	 * is assumed to be of the same type as in the template node and merely copies with different
	 * strategies, as they are created in the process of the plan enumeration.
	 * 
	 * @param template
	 *        The node to create a copy of.
	 * @param pred1
	 *        The new predecessor for the first input.
	 * @param pred2
	 *        The new predecessor for the second input.
	 * @param conn1
	 *        The old connection of the first input to copy properties from.
	 * @param conn2
	 *        The old connection of the second input to copy properties from.
	 * @param globalProps
	 *        The global properties of this copy.
	 * @param localProps
	 *        The local properties of this copy.
	 */
	protected CoGroupNode(CoGroupNode template, List<OptimizerNode> pred1, List<OptimizerNode> pred2, List<PactConnection> conn1,
			List<PactConnection> conn2, GlobalProperties globalProps, LocalProperties localProps) {
		super(template, pred1, pred2, conn1, conn2, globalProps, localProps);
	}

	// ------------------------------------------------------------------------

	/**
	 * Gets the contract object for this CoGroup node.
	 * 
	 * @return The contract.
	 */
<<<<<<< HEAD
=======
	@Override
>>>>>>> 302fb446
	public CoGroupContract getPactContract() {
		return (CoGroupContract) super.getPactContract();
	}

	/*
	 * (non-Javadoc)
	 * @see eu.stratosphere.pact.compiler.plan.OptimizerNode#getName()
	 */
	@Override
	public String getName() {
		return "CoGroup";
	}

	/*
	 * (non-Javadoc)
	 * @see eu.stratosphere.pact.compiler.plan.OptimizerNode#isMemoryConsumer()
	 */
	@Override
	public int getMemoryConsumerCount() {
		switch(this.localStrategy) {
			case SORT_BOTH_MERGE:   return 2;
			case SORT_FIRST_MERGE:  return 1;
			case SORT_SECOND_MERGE: return 1;
			case MERGE:             return 0;
			default:	            return 0;
		}
	}

	/*
	 * (non-Javadoc)
	 * @see eu.stratosphere.pact.compiler.plan.OptimizerNode#setInputs(java.util.Map)
	 */
	@Override
	public void setInputs(Map<Contract, OptimizerNode> contractToNode) {
		super.setInputs(contractToNode);
	}

// union version by mjsax
//	/*
//	 * (non-Javadoc)
//	 * @see eu.stratosphere.pact.compiler.plan.OptimizerNode#computeInterestingProperties()
//	 */
//	@Override
//	public void computeInterestingPropertiesForInputs(CostEstimator estimator) {
//		// first, get all incoming interesting properties and see, how they can be propagated to the
//		// children, depending on the output contract.
//		List<InterestingProperties> thisNodesIntProps = getInterestingProperties();
//
//		List<InterestingProperties> props1 = null;
//		List<InterestingProperties> props2 = new ArrayList<InterestingProperties>();
//
//		OutputContract oc = getOutputContract();
//		if (oc == OutputContract.SameKey || oc == OutputContract.SuperKey) {
//			props1 = InterestingProperties.filterByOutputContract(thisNodesIntProps, oc);
//			props2.addAll(props1);
//		} else {
//			props1 = new ArrayList<InterestingProperties>();
//		}
//
//		// a co-group is always interested in the following properties from both inputs:
//		// 1) any-partition and order
//		// 2) partition only
//		for(PactConnection c : this.input1){ 
//			createInterestingProperties(c, props1, estimator);
//			c.addAllInterestingProperties(props1);
//		}
//		for(PactConnection c : this.input2){ 
//			createInterestingProperties(c, props2, estimator);
//			c.addAllInterestingProperties(props2);
//		}
//	}
// end union version

	/*
	 * (non-Javadoc)
	 * @see eu.stratosphere.pact.compiler.plan.OptimizerNode#computeInterestingProperties()
	 */
	@Override
	public void computeInterestingPropertiesForInputs(CostEstimator estimator) {
//		// first, get all incoming interesting properties and see, how they can be propagated to the
//		// children, depending on the output contract.
//		List<InterestingProperties> thisNodesIntProps = getInterestingProperties();
<<<<<<< HEAD
//
//		List<InterestingProperties> props1 = null;
//		List<InterestingProperties> props2 = new ArrayList<InterestingProperties>();
//
=======
//	
//		List<InterestingProperties> props1 = null;
//		List<InterestingProperties> props2 = new ArrayList<InterestingProperties>();
//	
>>>>>>> 302fb446
//		OutputContract oc = getOutputContract();
//		if (oc == OutputContract.SameKey || oc == OutputContract.SuperKey) {
//			props1 = InterestingProperties.filterByOutputContract(thisNodesIntProps, oc);
//			props2.addAll(props1);
//		} else {
//			props1 = new ArrayList<InterestingProperties>();
//		}
<<<<<<< HEAD
//
=======
//	
>>>>>>> 302fb446
//		// a co-group is always interested in the following properties from both inputs:
//		// 1) any-partition and order
//		// 2) partition only
//		createInterestingProperties(input1, props1, estimator);
//		createInterestingProperties(input2, props2, estimator);
<<<<<<< HEAD
//
//		input1.addAllInterestingProperties(props1);
//		input2.addAllInterestingProperties(props2);
		
		this.input1.setNoInterestingProperties();
		this.input2.setNoInterestingProperties();
	}

=======
//	
//		input1.addAllInterestingProperties(props1);
//		input2.addAllInterestingProperties(props2);
		
		// by mjsax: union
//		this.input1.setNoInterestingProperties();
//		this.input2.setNoInterestingProperties();
		for(PactConnection c : this.input1)
			c.setNoInterestingProperties();
		for(PactConnection c : this.input2)
			c.setNoInterestingProperties();
	}

// end union version by mjsax
//	/**
//	 * Utility method that generates for the given input interesting properties about partitioning and
//	 * order.
//	 * 
//	 * @param input
//	 *        The input to generate the interesting properties for.
//	 * @param target
//	 *        The list to add the interesting properties to.
//	 * @param estimator
//	 *        The cost estimator to estimate the maximal costs for the interesting properties.
//	 */
//	private void createInterestingProperties(PactConnection input, List<InterestingProperties> target,
//			CostEstimator estimator) {
//		InterestingProperties p = new InterestingProperties();
//
//		// partition and any order
//		p.getGlobalProperties().setPartitioning(PartitionProperty.ANY);
//		p.getLocalProperties().setKeyOrder(Order.ANY);
//
//		estimator.getHashPartitioningCost(input, p.getMaximalCosts());
//		Costs c = new Costs();
//		estimator.getLocalSortCost(this, Collections.<PactConnection>singletonList(input), c);
//		p.getMaximalCosts().addCosts(c);
//		InterestingProperties.mergeUnionOfInterestingProperties(target, p);
//
//		// partition only
//		p = new InterestingProperties();
//		p.getGlobalProperties().setPartitioning(PartitionProperty.ANY);
//		estimator.getHashPartitioningCost(input, p.getMaximalCosts());
//		InterestingProperties.mergeUnionOfInterestingProperties(target, p);
//	}
// end union version

>>>>>>> 302fb446
//	/**
//	 * Utility method that generates for the given input interesting properties about partitioning and
//	 * order.
//	 * 
//	 * @param input
//	 *        The input to generate the interesting properties for.
//	 * @param target
//	 *        The list to add the interesting properties to.
//	 * @param estimator
//	 *        The cost estimator to estimate the maximal costs for the interesting properties.
//	 */
//	private void createInterestingProperties(PactConnection input, List<InterestingProperties> target,
//			CostEstimator estimator) {
//		InterestingProperties p = new InterestingProperties();
//
//		// partition and any order
//		p.getGlobalProperties().setPartitioning(PartitionProperty.ANY);
//		p.getLocalProperties().setKeyOrder(Order.ANY);
//
//		estimator.getHashPartitioningCost(input, p.getMaximalCosts());
//		Costs c = new Costs();
//		estimator.getLocalSortCost(this, input, c);
//		p.getMaximalCosts().addCosts(c);
//		InterestingProperties.mergeUnionOfInterestingProperties(target, p);
//
//		// partition only
//		p = new InterestingProperties();
//		p.getGlobalProperties().setPartitioning(PartitionProperty.ANY);
//		estimator.getHashPartitioningCost(input, p.getMaximalCosts());
//		InterestingProperties.mergeUnionOfInterestingProperties(target, p);
//	}

	@Override
	protected void computeValidPlanAlternatives(List<List<OptimizerNode>> alternativeSubPlanCominations1,
			List<List<OptimizerNode>> alternativeSubPlanCominations2, CostEstimator estimator, List<OptimizerNode> outputPlans)
	{

		for(List<OptimizerNode> predList1 : alternativeSubPlanCominations1) {
			for(List<OptimizerNode> predList2 : alternativeSubPlanCominations2) {

				// check, whether the two children have the same
				// sub-plan in the common part before the branches
				if (!areBranchCompatible(predList1, predList2)) {
					continue;
				}

				ShipStrategy ss1 = checkShipStrategyCompatibility(this.input1);
				if(ss1 == null)
					continue;
				ShipStrategy ss2 = checkShipStrategyCompatibility(this.input2);
				if(ss2 == null)
					continue;
				
				GlobalProperties gp1;
				GlobalProperties gp2;

				// test which degree of freedom we have in choosing the shipping strategies
				// some may be fixed a priori by compiler hints
				if (ss1 == ShipStrategy.NONE) {
					// the first connection is free to choose for the compiler

					if(predList1.size() == 1) {
						gp1 = predList1.get(0).getGlobalProperties();
					} else {
						// TODO right now we drop all properties in the union case; need to figure out what properties can be kept
						gp1 = new GlobalProperties();
					}

					if (ss2 == ShipStrategy.NONE) {
						// case: both are free to choose
						
						if(predList2.size() == 1) {
							gp2 = predList2.get(0).getGlobalProperties();
						} else {
							// TODO right now we drop all properties in the union case; need to figure out what properties can be kept
							gp2 = new GlobalProperties();
						}

						// test, if one side is pre-partitioned
						// if that is the case, partitioning the other side accordingly is
						// the cheapest thing to do
						if (gp1.getPartitioning().isComputablyPartitioned()) {
							ss1 = ShipStrategy.FORWARD;
						}

						if (gp2.getPartitioning().isComputablyPartitioned()) {
							// input is partitioned
							// check, whether that partitioning is the same as the one of input one!
							if ((!gp1.getPartitioning().isComputablyPartitioned())
								|| gp1.getPartitioning() == gp2.getPartitioning()) {
								ss2 = ShipStrategy.FORWARD;
							} else {
								// both sides are partitioned, but in an incompatible way
								// 2 alternatives:
								// 1) re-partition 2 the same way as 1
								// 2) re-partition 1 the same way as 2
								if (gp1.getPartitioning() == PartitionProperty.HASH_PARTITIONED
									&& gp2.getPartitioning() == PartitionProperty.RANGE_PARTITIONED) {
									createCoGroupAlternative(outputPlans, predList1, predList2, ShipStrategy.FORWARD,
										ShipStrategy.PARTITION_HASH, estimator);
									createCoGroupAlternative(outputPlans, predList1, predList2, ShipStrategy.PARTITION_RANGE,
										ShipStrategy.FORWARD, estimator);
								} else if (gp1.getPartitioning() == PartitionProperty.RANGE_PARTITIONED
									&& gp2.getPartitioning() == PartitionProperty.HASH_PARTITIONED) {
									createCoGroupAlternative(outputPlans, predList1, predList2, ShipStrategy.FORWARD,
										ShipStrategy.PARTITION_RANGE, estimator);
									createCoGroupAlternative(outputPlans, predList1, predList2, ShipStrategy.PARTITION_HASH,
										ShipStrategy.FORWARD, estimator);
								}

								// do not go through the remaining logic of the loop!
								continue;
							}
						}

						// create the alternative nodes. the strategies to create depend on the different
						// combinations of pre-existing partitionings
						if (ss1 == ShipStrategy.FORWARD) {
							if (ss2 == ShipStrategy.FORWARD) {
								// both are equally pre-partitioned
								// we need not use any special shipping step
								createCoGroupAlternative(outputPlans, predList1, predList2, ss1, ss2, estimator);

								// we create an additional plan with a range partitioning
								// if this is not already a range partitioning
								if (gp1.getPartitioning() != PartitionProperty.RANGE_PARTITIONED) {
									// createCoGroupAlternative(outputPlans, predList1, predList2, ShipStrategy.PARTITION_RANGE,
									// ShipStrategy.PARTITION_RANGE, estimator);
								}
							} else {
								// input 1 is local-forward

								// add two plans:
								// 1) make input 2 the same partitioning as input 1
								// 2) partition both inputs with a different partitioning function (hash <-> range)
								if (gp1.getPartitioning() == PartitionProperty.HASH_PARTITIONED) {
									createCoGroupAlternative(outputPlans, predList1, predList2, ss1,
										ShipStrategy.PARTITION_HASH, estimator);
									// createCoGroupAlternative(outputPlans, predList1, predList2, ShipStrategy.PARTITION_RANGE,
									// ShipStrategy.PARTITION_RANGE, estimator);
								} else if (gp1.getPartitioning() == PartitionProperty.RANGE_PARTITIONED) {
									createCoGroupAlternative(outputPlans, predList1, predList2, ss1,
										ShipStrategy.PARTITION_RANGE, estimator);
									createCoGroupAlternative(outputPlans, predList1, predList2, ShipStrategy.PARTITION_HASH,
										ShipStrategy.PARTITION_HASH, estimator);
								} else {
									throw new CompilerException(
										"Invalid partitioning property for input 1 of CoGroup '"
											+ getPactContract().getName() + "'.");
								}
							}
						} else if (ss2 == ShipStrategy.FORWARD) {
							// input 2 is local-forward

							// add two plans:
							// 1) make input 1 the same partitioning as input 2
							// 2) partition both inputs with a different partitioning function (hash <-> range)
							if (gp2.getPartitioning() == PartitionProperty.HASH_PARTITIONED) {
								createCoGroupAlternative(outputPlans, predList1, predList2, ShipStrategy.PARTITION_HASH, ss2,
									estimator);
								// createCoGroupAlternative(outputPlans, predList1, predList2, ShipStrategy.PARTITION_RANGE,
								// ShipStrategy.PARTITION_RANGE, estimator);
							} else if (gp2.getPartitioning() == PartitionProperty.RANGE_PARTITIONED) {
								createCoGroupAlternative(outputPlans, predList1, predList2, ShipStrategy.PARTITION_RANGE, ss2,
									estimator);
								createCoGroupAlternative(outputPlans, predList1, predList2, ShipStrategy.PARTITION_HASH,
									ShipStrategy.PARTITION_HASH, estimator);
							} else {
								throw new CompilerException("Invalid partitioning property for input 2 of CoGroup '"
									+ getPactContract().getName() + "'.");
							}
						} else {
							// all of the shipping strategies are free to choose.
							// none has a pre-existing partitioning. create the options:
							// 1) re-partition both by hash
							// 2) re-partition both by range
							createCoGroupAlternative(outputPlans, predList1, predList2, ShipStrategy.PARTITION_HASH,
								ShipStrategy.PARTITION_HASH, estimator);
							// createCoGroupAlternative(outputPlans, predList1, predList2, ShipStrategy.PARTITION_RANGE,
							// ShipStrategy.PARTITION_RANGE, estimator);
						}
					} else {
						if(predList2.size() == 1) {
							gp2 = PactConnection.getGlobalPropertiesAfterConnection(predList2.get(0), this, ss2);							
						} else {
							// TODO right now we drop all properties in the union case; need to figure out what properties can be kept
							gp2 = new GlobalProperties();

						}

						// first connection free to choose, but second one is fixed
						// 1) input 2 is forward. if it is partitioned, adapt to the partitioning
						// 2) input 2 is hash-partition -> other side must be re-partition by hash as well
						// 3) input 2 is range-partition -> other side must be re-partition by range as well
						switch (ss2) {
						case FORWARD:
							if (gp2.getPartitioning().isPartitioned()) {
								// adapt to the partitioning
								if (gp2.getPartitioning() == PartitionProperty.HASH_PARTITIONED) {
									ss1 = ShipStrategy.PARTITION_HASH;
								} else if (gp2.getPartitioning() == PartitionProperty.RANGE_PARTITIONED) {
									ss1 = ShipStrategy.PARTITION_RANGE;
								} else {
									throw new CompilerException();
								}
							} else {
								// cannot create a valid plan. skip this candidate
								continue;
							}
							break;
						case PARTITION_HASH:
							ss1 = (gp1.getPartitioning() == PartitionProperty.HASH_PARTITIONED) ? ShipStrategy.FORWARD
								: ShipStrategy.PARTITION_HASH;
							break;
						case PARTITION_RANGE:
							ss1 = (gp1.getPartitioning() == PartitionProperty.RANGE_PARTITIONED) ? ShipStrategy.FORWARD
								: ShipStrategy.PARTITION_RANGE;
							break;
						default:
							throw new CompilerException("Invalid fixed shipping strategy '" + ss2.name()
								+ "' for CoGroup contract '" + getPactContract().getName() + "'.");
						}

						createCoGroupAlternative(outputPlans, predList1, predList2, ss1, ss2, estimator);
					}

				} else if (ss2 == ShipStrategy.NONE) {
					// second connection free to choose, but first one is fixed

					if(predList1.size() == 1) {
						gp1 = PactConnection.getGlobalPropertiesAfterConnection(predList1.get(0), this, ss1);
					} else {
						// TODO right now we drop all properties in the union case; need to figure out what properties can be kept
						gp1 = new GlobalProperties();
					}
					if(predList2.size() == 1) {
						gp2 = predList2.get(0).getGlobalProperties();
					} else {
						// TODO right now we drop all properties in the union case; need to figure out what properties can be kept
						gp2 = new GlobalProperties();
					}

					// 1) input 1 is forward. if it is partitioned, adapt to the partitioning
					// 2) input 1 is hash-partition -> other side must be re-partition by hash as well
					// 3) input 1 is range-partition -> other side must be re-partition by range as well
					switch (ss1) {
					case FORWARD:
						if (gp1.getPartitioning().isPartitioned()) {
							// adapt to the partitioning
							if (gp1.getPartitioning() == PartitionProperty.HASH_PARTITIONED) {
								ss2 = ShipStrategy.PARTITION_HASH;
							} else if (gp1.getPartitioning() == PartitionProperty.RANGE_PARTITIONED) {
								ss2 = ShipStrategy.PARTITION_RANGE;
							} else {
								throw new CompilerException();
							}
						} else {
							// cannot create a valid plan. skip this candidate
							continue;
						}
						break;
					case PARTITION_HASH:
						ss2 = (gp2.getPartitioning() == PartitionProperty.HASH_PARTITIONED) ? ShipStrategy.FORWARD
							: ShipStrategy.PARTITION_HASH;
						break;
					case PARTITION_RANGE:
						ss2 = (gp2.getPartitioning() == PartitionProperty.RANGE_PARTITIONED) ? ShipStrategy.FORWARD
							: ShipStrategy.PARTITION_RANGE;
						break;
					default:
						throw new CompilerException("Invalid fixed shipping strategy '" + ss1.name()
							+ "' for match contract '" + getPactContract().getName() + "'.");
					}

					createCoGroupAlternative(outputPlans, predList1, predList2, ss1, ss2, estimator);
				} else {
					// both are fixed
					// check, if they produce a valid plan. for that, we need to have an equal partitioning

					if(predList1.size() == 1) {
						gp1 = PactConnection.getGlobalPropertiesAfterConnection(predList1.get(0), this, ss1);
					} else {
						// TODO right now we drop all properties in the union case; need to figure out what properties can be kept
						gp1 = new GlobalProperties();
					}
					if(predList2.size() == 1) {
						gp2 = PactConnection.getGlobalPropertiesAfterConnection(predList2.get(0), this, ss2);
					} else {
						// TODO right now we drop all properties in the union case; need to figure out what properties can be kept
						gp2 = new GlobalProperties();
					}
					
					if (gp1.getPartitioning().isComputablyPartitioned() && gp1.getPartitioning() == gp2.getPartitioning()) {
						// partitioning there and equal
						createCoGroupAlternative(outputPlans, predList1, predList2, ss1, ss2, estimator);
					} else {
						// no valid plan possible with that combination of shipping strategies and pre-existing
						// properties
						continue;
					}
				}
			}

		}
	}

	/**
	 * Private utility method that generates the alternative CoGroup nodes, given fixed shipping strategies
	 * for the inputs.
	 * 
	 * @param target
	 *        The list to put the alternatives in.
	 * @param allPreds1
	 *        The predecessor nodes for the first input.
	 * @param allPreds2
	 *        The predecessor nodes for the second input.
	 * @param ss1
	 *        The shipping strategy for the first input.
	 * @param ss2
	 *        The shipping strategy for the second input.
	 * @param estimator
	 *        The cost estimator.
	 */
	private void createCoGroupAlternative(List<OptimizerNode> target, List<OptimizerNode> allPreds1, List<OptimizerNode> allPreds2,
			ShipStrategy ss1, ShipStrategy ss2, CostEstimator estimator)
	{
		// compute the given properties of the incoming data
		GlobalProperties gp1;
		LocalProperties lp1, lp2;
		
		if(allPreds1.size() == 1) {
			gp1 = PactConnection.getGlobalPropertiesAfterConnection(allPreds1.get(0), this, ss1);
			lp1 = PactConnection.getLocalPropertiesAfterConnection(allPreds1.get(0), this, ss1);
		} else {
			// TODO right now we drop all properties in the union case; need to figure out what properties can be kept
			gp1 = new GlobalProperties();
			lp1 = new LocalProperties();
		}
		
		if(allPreds2.size() == 1) {
			lp2 = PactConnection.getLocalPropertiesAfterConnection(allPreds2.get(0), this, ss2);
		} else {
			// TODO right now we drop all properties in the union case; need to figure out what properties can be kept
			lp2 = new LocalProperties();
		}

		// determine the properties of the data before it goes to the user code
		GlobalProperties outGp = new GlobalProperties();
		outGp.setPartitioning(gp1.getPartitioning());

		// create a new cogroup node for this input
		CoGroupNode n = new CoGroupNode(this, allPreds1, allPreds2, this.input1, this.input2, outGp, new LocalProperties());
		for(PactConnection c : n.input1)
			c.setShipStrategy(ss1);
		for(PactConnection c : n.input2)
			c.setShipStrategy(ss2);

		// output will have ascending order
		n.getLocalProperties().setKeyOrder(Order.ASCENDING);
		n.getLocalProperties().setKeysGrouped(true);
		
		if(n.getLocalStrategy() == LocalStrategy.NONE) {
			// local strategy was NOT set with compiler hint
			
			// set local strategy according to pre-existing ordering
			if (lp1.getKeyOrder() == Order.ASCENDING && lp2.getKeyOrder() == Order.ASCENDING) {
				// both inputs have ascending order
				n.setLocalStrategy(LocalStrategy.MERGE);
			} else if (lp1.getKeyOrder() != Order.ASCENDING && lp2.getKeyOrder() == Order.ASCENDING) {
				// input 2 has ascending order, input 1 does not
				n.setLocalStrategy(LocalStrategy.SORT_FIRST_MERGE);
			} else if (lp1.getKeyOrder() == Order.ASCENDING && lp2.getKeyOrder() != Order.ASCENDING) {
				// input 1 has ascending order, input 2 does not
				n.setLocalStrategy(LocalStrategy.SORT_SECOND_MERGE);
			} else {
				// none of the inputs has ascending order
				n.setLocalStrategy(LocalStrategy.SORT_BOTH_MERGE);
			}
		}

		// compute, which of the properties survive, depending on the output contract
//		n.getGlobalProperties().filterByOutputContract(getOutputContract());
//		n.getLocalProperties().filterByOutputContract(getOutputContract());
		n.getGlobalProperties().reset();
		n.getLocalProperties().reset();
		
		// compute the costs
		estimator.costOperator(n);

		target.add(n);
	}
	
<<<<<<< HEAD
=======
// union version by mjsax
//	/**
//	 * Computes the number of keys that are processed by the PACT.
//	 * 
//	 * @return the number of keys processed by the PACT.
//	 */
//	private long computeNumberOfProcessedKeys() {
//		long numKey1 = 0;
//		long numKey2 = 0;
//		
//		for(PactConnection c : this.input1) {
//			long keys = c.getSourcePact().estimatedKeyCardinality;
//			
//			if(keys == -1) {
//				numKey1 = -1;
//				break;
//			}
//			
//			numKey1 += keys;
//		}
//
//		for(PactConnection c : this.input2) {
//			long keys = c.getSourcePact().estimatedKeyCardinality;
//			
//			if(keys == -1) {
//				numKey2 = -1;
//				break;
//			}
//			
//			numKey2 += keys;
//		}
//		
//		if(numKey1 == -1)
//			// key card of 1st input unknown. Use key card of 2nd input as lower bound
//			return numKey2;
//		
//		
//		if(numKey2 == -1)
//			// key card of 2nd input unknown. Use key card of 1st input as lower bound
//			return numKey1;
//
//		// key card of both inputs known. Use maximum as lower bound
//		return Math.max(numKey1, numKey2);
//	}
//	
//	/**
//	 * Computes the number of stub calls for one processed key. 
//	 * 
//	 * @return the number of stub calls for one processed key.
//	 */
//	private double computeStubCallsPerProcessedKey() {
//		// the stub is called once for each key.
//		return 1;
//	}
//	
//	/**
//	 * Computes the number of stub calls.
//	 * 
//	 * @return the number of stub calls.
//	 */
//	private long computeNumberOfStubCalls() {
//		// the stub is called once per key
//		return computeNumberOfProcessedKeys();
//	}
//	
//	/**
//	 * Computes the width of output records
//	 * 
//	 * @return width of output records
//	 */
//	private double computeAverageRecordWidth() {
//		CompilerHints hints = getPactContract().getCompilerHints();
//
//		if(hints.getAvgBytesPerRecord() != -1) {
//			// use hint if available
//			return hints.getAvgBytesPerRecord();
//		}
//	
//		long outputSize = 0;
//		long numRecords = 0;
//		for(PactConnection c : this.input1) {
//			OptimizerNode pred = c.getSourcePact();
//			
//			if(pred != null) {
//				// if one input (all of them are unioned) does not know
//				// its output size or number of records, we a pessimistic and return "unknown" as well
//				if(pred.estimatedOutputSize == -1 || pred.estimatedNumRecords == -1) {
//					outputSize = -1;
//					break;
//				}
//				
//				outputSize += pred.estimatedOutputSize;
//				numRecords += pred.estimatedNumRecords;
//			}
//		}
//
//		double avgWidth = -1;
//
//		if(outputSize != -1) {
//			avgWidth = outputSize / (double)numRecords;
//			if(avgWidth < 1)
//				avgWidth = 1;
//		}
//		
//
//		for(PactConnection c : this.input2) {
//			OptimizerNode pred = c.getSourcePact();
//			
//			if(pred != null) {
//				// if one input (all of them are unioned) does not know
//				// its output size or number of records, we a pessimistic and return "unknown" as well
//				if(pred.estimatedOutputSize == -1) {
//					return avgWidth;
//				}
//				
//				outputSize += pred.estimatedOutputSize;
//				numRecords += pred.estimatedNumRecords;
//			}
//		}
//		
//		if(outputSize != -1) {
//			avgWidth += outputSize / (double)numRecords;
//			if(avgWidth < 2)
//				avgWidth = 2;
//		}
//
//		return avgWidth;
//	}
// end union version

>>>>>>> 302fb446
//	/**
//	 * Computes the number of keys that are processed by the PACT.
//	 * 
//	 * @return the number of keys processed by the PACT.
//	 */
//	private long computeNumberOfProcessedKeys() {
//		OptimizerNode pred1 = input1 == null ? null : input1.getSourcePact();
//		OptimizerNode pred2 = input2 == null ? null : input2.getSourcePact();
//
//		if(pred1 != null && pred2 != null) {
//			// Match processes all keys that appear in at least one of both input sets
//			
//			if(pred1.getEstimatedKeyCardinality() == -1) {
//				// key card of 1st input unknown. Use key card of 2nd input as lower bound
//				return pred2.getEstimatedKeyCardinality();
//			} else if(pred2.getEstimatedKeyCardinality() == -1) {
//				// key card of 2nd input unknown. Use key card of 1st input as lower bound
//				return pred1.getEstimatedKeyCardinality();
//			} else {
//				// key card of both inputs known. Use maximum as lower bound
//				return Math.max(pred1.getEstimatedKeyCardinality(), pred2.getEstimatedKeyCardinality());
//			}
//		} else {
//			return -1;
//		}
//	}
	
//	/**
//	 * Computes the number of stub calls for one processed key. 
//	 * 
//	 * @return the number of stub calls for one processed key.
//	 */
//	private double computeStubCallsPerProcessedKey() {
//
//		// the stub is called once for each key.
//		return 1;
//	}
	
//	/**
//	 * Computes the number of stub calls.
//	 * 
//	 * @return the number of stub calls.
//	 */
//	private long computeNumberOfStubCalls() {
//
//		// the stub is called once per key
//		return this.computeNumberOfProcessedKeys();
//	}
	
//	/**
//	 * Computes the width of output records
//	 * 
//	 * @return width of output records
//	 */
//	private double computeAverageRecordWidth() {
//		OptimizerNode pred1 = input1 == null ? null : input1.getSourcePact();
//		OptimizerNode pred2 = input2 == null ? null : input2.getSourcePact();
//		CompilerHints hints = getPactContract().getCompilerHints();
//		
//		if(hints.getAvgBytesPerRecord() != -1) {
//			// use hint if available
//			return hints.getAvgBytesPerRecord();
//		
//		} else if (pred1 != null && pred2 != null) {
//			// sum up known record widths of preceding nodes
//			
//			double avgWidth = 0.0;
//			
//			if(pred1.getEstimatedOutputSize() != -1 && pred1.getEstimatedNumRecords() != -1) {
//				avgWidth += (pred1.getEstimatedOutputSize() / (float)pred1.getEstimatedNumRecords()) >= 1 ? 
//						(pred1.getEstimatedOutputSize() / (float)pred1.getEstimatedNumRecords()) : 1;
//			}
//			if(pred2.getEstimatedOutputSize() != -1 && pred2.getEstimatedNumRecords() != -1) {
//				avgWidth += (pred2.getEstimatedOutputSize() / (float)pred2.getEstimatedNumRecords()) >= 1 ?
//						(pred2.getEstimatedOutputSize() / (float)pred2.getEstimatedNumRecords()) : 1;
//			}
//
//			return avgWidth;
//			
//		} else {
//			// we have no estimate for the width... 
//			return -1.0;
//		}
//	}
<<<<<<< HEAD
	
=======

// union version by mjsax
//	/*
//	 * (non-Javadoc)
//	 * @see eu.stratosphere.pact.compiler.plan.OptimizerNode#computeOutputEstimates(eu.stratosphere.pact.compiler.DataStatistics)
//	 */
//	@Override
//	public void computeOutputEstimates(DataStatistics statistics) {
//		boolean allPredsAvailable = false;
//		
//		if(this.input1 != null && this.input2 != null) {
//			for(PactConnection c : this.input1) {
//				if(c.getSourcePact() == null) {
//					allPredsAvailable = false;
//					break;
//				}
//			}
//			
//			if(allPredsAvailable) {
//				for(PactConnection c : this.input2) {
//					if(c.getSourcePact() == null) {
//						allPredsAvailable = false;
//						break;
//					}
//				}				
//			}
//		}
//
//		CompilerHints hints = getPactContract().getCompilerHints();
//
//		// special hint handling for CoGroup:
//		// In case of SameKey OutputContract, avgNumValuesPerKey and avgRecordsEmittedPerStubCall are identical, 
//		// since the stub is called once per key
//		if(this.getOutputContract().equals(OutputContract.SameKey)) {
//			if(hints.getAvgNumValuesPerKey() != -1 && hints.getAvgRecordsEmittedPerStubCall() == -1) {
//				hints.setAvgRecordsEmittedPerStubCall(hints.getAvgNumValuesPerKey());
//			}
//			if(hints.getAvgRecordsEmittedPerStubCall() != -1 && hints.getAvgNumValuesPerKey() == -1) {
//				hints.setAvgNumValuesPerKey(hints.getAvgRecordsEmittedPerStubCall());
//			}
//		}
//		
//		if (!allPredsAvailable) {
//			// Preceding node is not available, we take hints as given
//			this.estimatedKeyCardinality = hints.getKeyCardinality();
//			
//			if(hints.getKeyCardinality() != -1 && hints.getAvgNumValuesPerKey() != -1) {
//				this.estimatedNumRecords = (hints.getKeyCardinality() * hints.getAvgNumValuesPerKey()) >= 1 ? 
//						(long) (hints.getKeyCardinality() * hints.getAvgNumValuesPerKey()) : 1;
//			}
//			
//			if(this.estimatedNumRecords != -1 && hints.getAvgBytesPerRecord() != -1) {
//				this.estimatedOutputSize = (this.estimatedNumRecords * hints.getAvgBytesPerRecord() >= 1) ? 
//						(long) (this.estimatedNumRecords * hints.getAvgBytesPerRecord()) : 1;
//			}
//			
//		} else {
//			// We have a preceding node
//			
//			// ############# set default estimates
//			
//			// default output cardinality is equal to number of stub calls
//			this.estimatedNumRecords = this.computeNumberOfStubCalls();
//			// default key cardinality is -1
//			this.estimatedKeyCardinality = -1;
//			// default output size is equal to output size of previous node
//			this.estimatedOutputSize = -1;
//						
//			
//			// ############# output cardinality estimation ##############
//			
//			boolean outputCardEstimated = true;
//				
//			if(hints.getKeyCardinality() != -1 && hints.getAvgNumValuesPerKey() != -1) {
//				// we have precise hints
//				this.estimatedNumRecords = (hints.getKeyCardinality() * hints.getAvgNumValuesPerKey() >= 1) ?
//						(long) (hints.getKeyCardinality() * hints.getAvgNumValuesPerKey()) : 1;
//			} else if(hints.getAvgRecordsEmittedPerStubCall() != 1.0) {
//				// we know how many records are in average emitted per stub call
//				this.estimatedNumRecords = (this.computeNumberOfStubCalls() * hints.getAvgRecordsEmittedPerStubCall() >= 1) ?
//						(long) (this.computeNumberOfStubCalls() * hints.getAvgRecordsEmittedPerStubCall()) : 1;
//			} else {
//				outputCardEstimated = false;
//			}
//						
//			// ############# output key cardinality estimation ##########
//
//			if(hints.getKeyCardinality() != -1) {
//				// number of keys is explicitly given by user hint
//				this.estimatedKeyCardinality = hints.getKeyCardinality();
//				
//			} else if(!this.getOutputContract().equals(OutputContract.None)) {
//				// we have an output contract which might help to estimate the number of output keys
//				
//				if(this.getOutputContract().equals(OutputContract.UniqueKey)) {
//					// each output key is unique. Every record has a unique key.
//					this.estimatedKeyCardinality = this.estimatedNumRecords;
//					
//				} else if(this.getOutputContract().equals(OutputContract.SameKey) || 
//						this.getOutputContract().equals(OutputContract.SameKeyFirst) || 
//						this.getOutputContract().equals(OutputContract.SameKeySecond)) {
//					// we have a samekey output contract
//					
//					if(hints.getAvgRecordsEmittedPerStubCall() < 1.0) {
//						// in average less than one record is emitted per stub call
//						
//						// compute the probability that at least one stub call emits a record for a given key 
//						double probToKeepKey = 1.0 - Math.pow((1.0 - hints.getAvgRecordsEmittedPerStubCall()), this.computeStubCallsPerProcessedKey());
//
//						this.estimatedKeyCardinality = (this.computeNumberOfProcessedKeys() * probToKeepKey >= 1) ?
//								(long) (this.computeNumberOfProcessedKeys() * probToKeepKey) : 1;
//					} else {
//						// in average more than one record is emitted per stub call. We assume all keys are kept.
//						this.estimatedKeyCardinality = this.computeNumberOfProcessedKeys();
//					}
//				}
//			} else if(hints.getAvgNumValuesPerKey() != -1 && this.estimatedNumRecords != -1) {
//				// we have a hint for the average number of records per key
//				this.estimatedKeyCardinality = (this.estimatedNumRecords / hints.getAvgNumValuesPerKey() >= 1) ? 
//						(long) (this.estimatedNumRecords / hints.getAvgNumValuesPerKey()) : 1;
//			}
//			 
//			// try to reversely estimate output cardinality from key cardinality
//			if(this.estimatedKeyCardinality != -1 && !outputCardEstimated) {
//				// we could derive an estimate for key cardinality but could not derive an estimate for the output cardinality
//				if(hints.getAvgNumValuesPerKey() != -1) {
//					// we have a hint for average values per key
//					this.estimatedNumRecords = (this.estimatedKeyCardinality * hints.getAvgNumValuesPerKey() >= 1) ?
//							(long) (this.estimatedKeyCardinality * hints.getAvgNumValuesPerKey()) : 1;
//				}
//			}
//			
//				
//			// ############# output size estimation #####################
//
//			double estAvgRecordWidth = this.computeAverageRecordWidth();
//			
//			if(this.estimatedNumRecords != -1 && estAvgRecordWidth != -1) {
//				// we have a cardinality estimate and width estimate
//
//				this.estimatedOutputSize = (this.estimatedNumRecords * estAvgRecordWidth) >= 1 ? 
//						(long)(this.estimatedNumRecords * estAvgRecordWidth) : 1;
//			}
//			
//			// check that the key-card is maximally as large as the number of rows
//			if (this.estimatedKeyCardinality > this.estimatedNumRecords) {
//				this.estimatedKeyCardinality = this.estimatedNumRecords;
//			}
//		}
//	}
// end union version

>>>>>>> 302fb446
	/*
	 * (non-Javadoc)
	 * @see eu.stratosphere.pact.compiler.plan.OptimizerNode#computeOutputEstimates(eu.stratosphere.pact.compiler.DataStatistics)
	 */
	@Override
	public void computeOutputEstimates(DataStatistics statistics) {
//		OptimizerNode pred1 = input1 == null ? null : input1.getSourcePact();
//		OptimizerNode pred2 = input2 == null ? null : input2.getSourcePact();
//		CompilerHints hints = getPactContract().getCompilerHints();
//
//		// special hint handling for CoGroup:
//		// In case of SameKey OutputContract, avgNumValuesPerKey and avgRecordsEmittedPerStubCall are identical, 
//		// since the stub is called once per key
//		if(this.getOutputContract().equals(OutputContract.SameKey)) {
//			if(hints.getAvgNumValuesPerKey() != -1 && hints.getAvgRecordsEmittedPerStubCall() == -1) {
//				hints.setAvgRecordsEmittedPerStubCall(hints.getAvgNumValuesPerKey());
//			}
//			if(hints.getAvgRecordsEmittedPerStubCall() != -1 && hints.getAvgNumValuesPerKey() == -1) {
//				hints.setAvgNumValuesPerKey(hints.getAvgRecordsEmittedPerStubCall());
//			}
//		}
//		
//		// check if preceding node is available
//		if (pred1 == null || pred2 == null) {
//			// Preceding node is not available, we take hints as given
//			this.estimatedKeyCardinality = hints.getKeyCardinality();
//			
//			if(hints.getKeyCardinality() != -1 && hints.getAvgNumValuesPerKey() != -1) {
//				this.estimatedNumRecords = (hints.getKeyCardinality() * hints.getAvgNumValuesPerKey()) >= 1 ? 
//						(long) (hints.getKeyCardinality() * hints.getAvgNumValuesPerKey()) : 1;
//			}
//			
//			if(this.estimatedNumRecords != -1 && hints.getAvgBytesPerRecord() != -1) {
//				this.estimatedOutputSize = (this.estimatedNumRecords * hints.getAvgBytesPerRecord() >= 1) ? 
//						(long) (this.estimatedNumRecords * hints.getAvgBytesPerRecord()) : 1;
//			}
//			
//		} else {
//			// We have a preceding node
//			
//			// ############# set default estimates
//			
//			// default output cardinality is equal to number of stub calls
//			this.estimatedNumRecords = this.computeNumberOfStubCalls();
//			// default key cardinality is -1
//			this.estimatedKeyCardinality = -1;
//			// default output size is equal to output size of previous node
//			this.estimatedOutputSize = -1;
//						
//			
//			// ############# output cardinality estimation ##############
//			
//			boolean outputCardEstimated = true;
//				
//			if(hints.getKeyCardinality() != -1 && hints.getAvgNumValuesPerKey() != -1) {
//				// we have precise hints
//				this.estimatedNumRecords = (hints.getKeyCardinality() * hints.getAvgNumValuesPerKey() >= 1) ?
//						(long) (hints.getKeyCardinality() * hints.getAvgNumValuesPerKey()) : 1;
//			} else if(hints.getAvgRecordsEmittedPerStubCall() != 1.0) {
//				// we know how many records are in average emitted per stub call
//				this.estimatedNumRecords = (this.computeNumberOfStubCalls() * hints.getAvgRecordsEmittedPerStubCall() >= 1) ?
//						(long) (this.computeNumberOfStubCalls() * hints.getAvgRecordsEmittedPerStubCall()) : 1;
//			} else {
//				outputCardEstimated = false;
//			}
//						
//			// ############# output key cardinality estimation ##########
//
//			if(hints.getKeyCardinality() != -1) {
//				// number of keys is explicitly given by user hint
//				this.estimatedKeyCardinality = hints.getKeyCardinality();
//				
//			} else if(!this.getOutputContract().equals(OutputContract.None)) {
//				// we have an output contract which might help to estimate the number of output keys
//				
//				if(this.getOutputContract().equals(OutputContract.UniqueKey)) {
//					// each output key is unique. Every record has a unique key.
//					this.estimatedKeyCardinality = this.estimatedNumRecords;
//					
//				} else if(this.getOutputContract().equals(OutputContract.SameKey) || 
//						this.getOutputContract().equals(OutputContract.SameKeyFirst) || 
//						this.getOutputContract().equals(OutputContract.SameKeySecond)) {
//					// we have a samekey output contract
//					
//					if(hints.getAvgRecordsEmittedPerStubCall() < 1.0) {
//						// in average less than one record is emitted per stub call
//						
//						// compute the probability that at least one stub call emits a record for a given key 
//						double probToKeepKey = 1.0 - Math.pow((1.0 - hints.getAvgRecordsEmittedPerStubCall()), this.computeStubCallsPerProcessedKey());
//
//						this.estimatedKeyCardinality = (this.computeNumberOfProcessedKeys() * probToKeepKey >= 1) ?
//								(long) (this.computeNumberOfProcessedKeys() * probToKeepKey) : 1;
//					} else {
//						// in average more than one record is emitted per stub call. We assume all keys are kept.
//						this.estimatedKeyCardinality = this.computeNumberOfProcessedKeys();
//					}
//				}
//			} else if(hints.getAvgNumValuesPerKey() != -1 && this.estimatedNumRecords != -1) {
//				// we have a hint for the average number of records per key
//				this.estimatedKeyCardinality = (this.estimatedNumRecords / hints.getAvgNumValuesPerKey() >= 1) ? 
//						(long) (this.estimatedNumRecords / hints.getAvgNumValuesPerKey()) : 1;
//			}
//			 
//			// try to reversely estimate output cardinality from key cardinality
//			if(this.estimatedKeyCardinality != -1 && !outputCardEstimated) {
//				// we could derive an estimate for key cardinality but could not derive an estimate for the output cardinality
//				if(hints.getAvgNumValuesPerKey() != -1) {
//					// we have a hint for average values per key
//					this.estimatedNumRecords = (this.estimatedKeyCardinality * hints.getAvgNumValuesPerKey() >= 1) ?
//							(long) (this.estimatedKeyCardinality * hints.getAvgNumValuesPerKey()) : 1;
//				}
//			}
//			
//				
//			// ############# output size estimation #####################
//
//			double estAvgRecordWidth = this.computeAverageRecordWidth();
//			
//			if(this.estimatedNumRecords != -1 && estAvgRecordWidth != -1) {
//				// we have a cardinality estimate and width estimate
//
//				this.estimatedOutputSize = (this.estimatedNumRecords * estAvgRecordWidth) >= 1 ? 
//						(long)(this.estimatedNumRecords * estAvgRecordWidth) : 1;
//			}
//			
//			// check that the key-card is maximally as large as the number of rows
//			if (this.estimatedKeyCardinality > this.estimatedNumRecords) {
//				this.estimatedKeyCardinality = this.estimatedNumRecords;
//			}
//		}
	}
}<|MERGE_RESOLUTION|>--- conflicted
+++ resolved
@@ -101,10 +101,7 @@
 	 * 
 	 * @return The contract.
 	 */
-<<<<<<< HEAD
-=======
 	@Override
->>>>>>> 302fb446
 	public CoGroupContract getPactContract() {
 		return (CoGroupContract) super.getPactContract();
 	}
@@ -187,17 +184,10 @@
 //		// first, get all incoming interesting properties and see, how they can be propagated to the
 //		// children, depending on the output contract.
 //		List<InterestingProperties> thisNodesIntProps = getInterestingProperties();
-<<<<<<< HEAD
-//
-//		List<InterestingProperties> props1 = null;
-//		List<InterestingProperties> props2 = new ArrayList<InterestingProperties>();
-//
-=======
 //	
 //		List<InterestingProperties> props1 = null;
 //		List<InterestingProperties> props2 = new ArrayList<InterestingProperties>();
 //	
->>>>>>> 302fb446
 //		OutputContract oc = getOutputContract();
 //		if (oc == OutputContract.SameKey || oc == OutputContract.SuperKey) {
 //			props1 = InterestingProperties.filterByOutputContract(thisNodesIntProps, oc);
@@ -205,26 +195,12 @@
 //		} else {
 //			props1 = new ArrayList<InterestingProperties>();
 //		}
-<<<<<<< HEAD
-//
-=======
 //	
->>>>>>> 302fb446
 //		// a co-group is always interested in the following properties from both inputs:
 //		// 1) any-partition and order
 //		// 2) partition only
 //		createInterestingProperties(input1, props1, estimator);
 //		createInterestingProperties(input2, props2, estimator);
-<<<<<<< HEAD
-//
-//		input1.addAllInterestingProperties(props1);
-//		input2.addAllInterestingProperties(props2);
-		
-		this.input1.setNoInterestingProperties();
-		this.input2.setNoInterestingProperties();
-	}
-
-=======
 //	
 //		input1.addAllInterestingProperties(props1);
 //		input2.addAllInterestingProperties(props2);
@@ -272,7 +248,6 @@
 //	}
 // end union version
 
->>>>>>> 302fb446
 //	/**
 //	 * Utility method that generates for the given input interesting properties about partitioning and
 //	 * order.
@@ -665,8 +640,6 @@
 		target.add(n);
 	}
 	
-<<<<<<< HEAD
-=======
 // union version by mjsax
 //	/**
 //	 * Computes the number of keys that are processed by the PACT.
@@ -797,7 +770,6 @@
 //	}
 // end union version
 
->>>>>>> 302fb446
 //	/**
 //	 * Computes the number of keys that are processed by the PACT.
 //	 * 
@@ -882,9 +854,6 @@
 //			return -1.0;
 //		}
 //	}
-<<<<<<< HEAD
-	
-=======
 
 // union version by mjsax
 //	/*
@@ -1037,7 +1006,6 @@
 //	}
 // end union version
 
->>>>>>> 302fb446
 	/*
 	 * (non-Javadoc)
 	 * @see eu.stratosphere.pact.compiler.plan.OptimizerNode#computeOutputEstimates(eu.stratosphere.pact.compiler.DataStatistics)
